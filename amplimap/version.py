--- conflicted
+++ resolved
@@ -1,7 +1,2 @@
-<<<<<<< HEAD
-__version__ = '0.4.1'
-__title__ = 'amplimap'
-=======
 __version__ = '0.4.2'
 __title__ = 'amplimap'
->>>>>>> bc00eb48
