--- conflicted
+++ resolved
@@ -732,8 +732,6 @@
             import os
             #could use os.path.abspath() here, but then we can't move working directory without breaking things
             os.symlink(os.path.join("..", "..", input[0]), output[0])
-<<<<<<< HEAD
-=======
 
 if os.path.isdir('reads_in') and not config['general']['use_raw_reads']:
     rule parse_reads_pe:
@@ -752,7 +750,6 @@
             import collections
             stats_samples = collections.OrderedDict()
             stats_reads = []
->>>>>>> 6334e206
 
             #load probes
             import amplimap.reader
